pragma solidity >=0.6.0;

import './interfaces/IUniswapV2Factory.sol';
import './UniswapV2Pair.sol';
import './libraries/PairNamer.sol';

contract UniswapV2Factory is IUniswapV2Factory {
    address public override feeTo;
    address public override feeToSetter;

    mapping(address => mapping(address => address)) public override getPair;
    address[] public override allPairs;

    constructor(address _feeToSetter) public {
        feeToSetter = _feeToSetter;
    }

    function allPairsLength() external override view returns (uint) {
        return allPairs.length;
    }

    function createPair(address tokenA, address tokenB) external override returns (address pair) {
        require(tokenA != tokenB, 'UniswapV2: IDENTICAL_ADDRESSES');
        (address token0, address token1) = tokenA < tokenB ? (tokenA, tokenB) : (tokenB, tokenA);
        require(token0 != address(0), 'UniswapV2: ZERO_ADDRESS');
        require(getPair[token0][token1] == address(0), 'UniswapV2: PAIR_EXISTS'); // single check is sufficient
        // salt is empty bytes32 since token0 and token1 are already included in the hash
        bytes32 salt = bytes32(0);
        pair = address(new UniswapV2Pair{salt: salt}(token0, token1));
        getPair[token0][token1] = pair;
        getPair[token1][token0] = pair; // populate mapping in the reverse direction
        allPairs.push(pair);
        emit PairCreated(token0, token1, pair, allPairs.length);
    }

<<<<<<< HEAD
    function setPairSymbol(address tokenA, address tokenB) external {
        (address token0, address token1) = tokenA < tokenB ? (tokenA, tokenB) : (tokenB, tokenA);
        address pair = getPair[token0][token1];
        require(pair != address(0), 'UniswapV2: PAIR_NOT_EXISTS'); // single check is sufficient

        IUniswapV2Pair(pair).initializeSymbol(
            PairNamer.pairSymbol(token0, token1)
        );
    }

    function setFeeTo(address _feeTo) external {
=======
    function setFeeTo(address _feeTo) external override {
>>>>>>> da7363eb
        require(msg.sender == feeToSetter, 'UniswapV2: FORBIDDEN');
        feeTo = _feeTo;
    }

    function setFeeToSetter(address _feeToSetter) external override {
        require(msg.sender == feeToSetter, 'UniswapV2: FORBIDDEN');
        feeToSetter = _feeToSetter;
    }
}<|MERGE_RESOLUTION|>--- conflicted
+++ resolved
@@ -33,7 +33,6 @@
         emit PairCreated(token0, token1, pair, allPairs.length);
     }
 
-<<<<<<< HEAD
     function setPairSymbol(address tokenA, address tokenB) external {
         (address token0, address token1) = tokenA < tokenB ? (tokenA, tokenB) : (tokenB, tokenA);
         address pair = getPair[token0][token1];
@@ -44,10 +43,7 @@
         );
     }
 
-    function setFeeTo(address _feeTo) external {
-=======
     function setFeeTo(address _feeTo) external override {
->>>>>>> da7363eb
         require(msg.sender == feeToSetter, 'UniswapV2: FORBIDDEN');
         feeTo = _feeTo;
     }
