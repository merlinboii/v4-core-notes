--- conflicted
+++ resolved
@@ -58,31 +58,13 @@
                 liquidityNext = LiquidityMath.addDelta(_self.liquidity, liquidityDelta);
             }
 
-<<<<<<< HEAD
             // calculate accumulated fees
             uint128 tokensOwed0 = uint128(
-                FullMath.mulDiv(
-                    feeGrowthInside0X128 - _self.feeGrowthInside0LastX128,
-                    _self.liquidity,
-                    FixedPoint128.Q128
-                )
-            );
-            uint128 tokensOwed1 = uint128(
-                FullMath.mulDiv(
-                    feeGrowthInside1X128 - _self.feeGrowthInside1LastX128,
-                    _self.liquidity,
-                    FixedPoint128.Q128
-                )
-            );
-=======
-        // calculate accumulated fees
-        uint128 tokensOwed0 = uint128(
             FullMath.mulDiv(feeGrowthInside0X128 - _self.feeGrowthInside0LastX128, _self.liquidity, FixedPoint128.Q128)
         );
-        uint128 tokensOwed1 = uint128(
+            uint128 tokensOwed1 = uint128(
             FullMath.mulDiv(feeGrowthInside1X128 - _self.feeGrowthInside1LastX128, _self.liquidity, FixedPoint128.Q128)
         );
->>>>>>> 176837f3
 
             // update the position
             if (liquidityDelta != 0) self.liquidity = liquidityNext;
